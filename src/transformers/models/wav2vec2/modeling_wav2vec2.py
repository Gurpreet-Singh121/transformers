# coding=utf-8
# Copyright 2021 The Fairseq Authors and the HuggingFace Inc. team. All rights reserved.
#
# Licensed under the Apache License, Version 2.0 (the "License");
# you may not use this file except in compliance with the License.
# You may obtain a copy of the License at
#
#     http://www.apache.org/licenses/LICENSE-2.0
#
# Unless required by applicable law or agreed to in writing, software
# distributed under the License is distributed on an "AS IS" BASIS,
# WITHOUT WARRANTIES OR CONDITIONS OF ANY KIND, either express or implied.
# See the License for the specific language governing permissions and
# limitations under the License.
""" PyTorch Wav2Vec2 model. """

import warnings
from dataclasses import dataclass
from typing import Optional, Tuple

import numpy as np
import torch
import torch.nn.functional as F
import torch.utils.checkpoint
from torch import nn

from ...activations import ACT2FN
from ...file_utils import (
    ModelOutput,
    add_start_docstrings,
    add_start_docstrings_to_model_forward,
    replace_return_docstrings,
)
from ...modeling_outputs import BaseModelOutput, CausalLMOutput, MaskedLMOutput
from ...modeling_utils import PreTrainedModel
from ...utils import logging
from .configuration_wav2vec2 import Wav2Vec2Config


logger = logging.get_logger(__name__)

_CONFIG_FOR_DOC = "Wav2Vec2Config"

WAV_2_VEC_2_PRETRAINED_MODEL_ARCHIVE_LIST = [
    "facebook/wav2vec2-base-960h",
    "facebook/wav2vec2-large-960h",
    "facebook/wav2vec2-large-960h-lv60",
    "facebook/wav2vec2-large-960h-lv60-self",
    # See all Wav2Vec2 models at https://huggingface.co/models?filter=wav2vec2
]


@dataclass
class Wav2VecBaseModelOutput(ModelOutput):
    """
    TODO: docs
    """

    last_hidden_state: torch.FloatTensor = None
    hidden_states: Optional[Tuple[torch.FloatTensor]] = None
    attentions: Optional[Tuple[torch.FloatTensor]] = None
    extracted_features: torch.FloatTensor = None
    mask_time_indices: torch.LongTensor = None


@dataclass
class Wav2VecForPreTrainingOutput(ModelOutput):
    """
    TODO: docs
    """

    logits: torch.FloatTensor = None
    loss: Optional[torch.FloatTensor] = None
    prob_perplexity: Optional[torch.FloatTensor] = None
    hidden_states: Optional[Tuple[torch.FloatTensor]] = None
    attentions: Optional[Tuple[torch.FloatTensor]] = None


def _compute_mask_indices(
    shape: Tuple[int, int],
    mask_prob: float,
    mask_length: int,
    device: torch.device,
    min_masks: int = 0,
) -> torch.tensor:
    """
    Computes random mask spans for a given shape. Used to implement `SpecAugment: A Simple Data Augmentation Method for
    ASR <https://arxiv.org/abs/1904.08779>`__.

    Args:
        shape: the the shape for which to compute masks.
            should be of size 2 where first element is batch size and 2nd is timesteps
        mask_prob: probability for each token to be chosen as start of the span to be masked. this will be multiplied by
            number of timesteps divided by length of mask span to mask approximately this percentage of all elements.
            however due to overlaps, the actual number will be smaller (unless no_overlap is True)
        mask_length: size of the mask
        min_masks: minimum number of masked spans

    """
    batch_size, sequence_length = shape

    if mask_length < 1:
        raise ValueError("`mask_length` has to be bigger than 0.")

    if mask_length > sequence_length:
        raise ValueError(
            f"`mask_length` has to be smaller than `sequence_length`, but got `mask_length`: {mask_length} and `sequence_length`: {sequence_length}`"
        )

    # compute number of masked spans in batch
    num_masked_spans = int(mask_prob * sequence_length / mask_length + torch.rand((1,)).item())
    num_masked_spans = max(num_masked_spans, min_masks)

    # make sure num masked indices <= sequence_length
    if num_masked_spans * mask_length > sequence_length:
        num_masked_spans = sequence_length // mask_length

    # SpecAugment mask to fill
    spec_aug_mask = torch.zeros((batch_size, sequence_length), device=device, dtype=torch.bool)

    # uniform distribution to sample from, make sure that offset samples are < sequence_length
    uniform_dist = torch.ones((batch_size, sequence_length - (mask_length - 1)), device=device)

    # get random indices to mask
    spec_aug_mask_idxs = torch.multinomial(uniform_dist, num_masked_spans)

    # expand masked indices to masked spans
    spec_aug_mask_idxs = (
        spec_aug_mask_idxs.unsqueeze(dim=-1)
        .expand((batch_size, num_masked_spans, mask_length))
        .reshape(batch_size, num_masked_spans * mask_length)
    )
    offsets = (
        torch.arange(mask_length, device=device)[None, None, :]
        .expand((batch_size, num_masked_spans, mask_length))
        .reshape(batch_size, num_masked_spans * mask_length)
    )
    spec_aug_mask_idxs = spec_aug_mask_idxs + offsets

    # scatter indices to mask
    spec_aug_mask = spec_aug_mask.scatter(1, spec_aug_mask_idxs, True)

    return spec_aug_mask


class Wav2Vec2NoLayerNormConvLayer(nn.Module):
    def __init__(self, config, layer_id=0):
        super().__init__()
        self.in_conv_dim = config.conv_dim[layer_id] if layer_id > 0 else 1
        self.out_conv_dim = config.conv_dim[layer_id]

        self.conv = nn.Conv1d(
            self.in_conv_dim,
            self.out_conv_dim,
            kernel_size=config.conv_kernel[layer_id],
            stride=config.conv_stride[layer_id],
            bias=config.conv_bias,
        )
        self.activation = ACT2FN[config.feat_extract_activation]

    def forward(self, hidden_states):
        hidden_states = self.conv(hidden_states)
        hidden_states = self.activation(hidden_states)
        return hidden_states


class Wav2Vec2LayerNormConvLayer(nn.Module):
    def __init__(self, config, layer_id=0):
        super().__init__()
        self.in_conv_dim = config.conv_dim[layer_id] if layer_id > 0 else 1
        self.out_conv_dim = config.conv_dim[layer_id]

        self.conv = nn.Conv1d(
            self.in_conv_dim,
            self.out_conv_dim,
            kernel_size=config.conv_kernel[layer_id],
            stride=config.conv_stride[layer_id],
            bias=config.conv_bias,
        )
        self.layer_norm = nn.LayerNorm(self.out_conv_dim, elementwise_affine=True)
        self.activation = ACT2FN[config.feat_extract_activation]

    def forward(self, hidden_states):
        hidden_states = self.conv(hidden_states)

        hidden_states = hidden_states.transpose(-2, -1)
        hidden_states = self.layer_norm(hidden_states)
        hidden_states = hidden_states.transpose(-2, -1)

        hidden_states = self.activation(hidden_states)
        return hidden_states


class Wav2Vec2GroupNormConvLayer(nn.Module):
    def __init__(self, config, layer_id=0):
        super().__init__()
        self.in_conv_dim = config.conv_dim[layer_id] if layer_id > 0 else 1
        self.out_conv_dim = config.conv_dim[layer_id]

        self.conv = nn.Conv1d(
            self.in_conv_dim,
            self.out_conv_dim,
            kernel_size=config.conv_kernel[layer_id],
            stride=config.conv_stride[layer_id],
            bias=config.conv_bias,
        )
        self.activation = ACT2FN[config.feat_extract_activation]

        self.layer_norm = nn.GroupNorm(num_groups=self.out_conv_dim, num_channels=self.out_conv_dim, affine=True)

    def forward(self, hidden_states):
        hidden_states = self.conv(hidden_states)
        hidden_states = self.layer_norm(hidden_states)
        hidden_states = self.activation(hidden_states)
        return hidden_states


class Wav2Vec2PositionalConvEmbedding(nn.Module):
    def __init__(self, config):
        super().__init__()
        self.conv = nn.Conv1d(
            config.hidden_size,
            config.hidden_size,
            kernel_size=config.num_conv_pos_embeddings,
            padding=config.num_conv_pos_embeddings // 2,
            groups=config.num_conv_pos_embedding_groups,
        )
        self.conv = nn.utils.weight_norm(self.conv, name="weight", dim=2)
        self.padding = Wav2Vec2SamePadLayer(config.num_conv_pos_embeddings)
        self.activation = ACT2FN[config.feat_extract_activation]

    def forward(self, hidden_states):
        hidden_states = hidden_states.transpose(1, 2)

        hidden_states = self.conv(hidden_states)
        hidden_states = self.padding(hidden_states)
        hidden_states = self.activation(hidden_states)

        hidden_states = hidden_states.transpose(1, 2)
        return hidden_states


class Wav2Vec2SamePadLayer(nn.Module):
    def __init__(self, num_conv_pos_embeddings):
        super().__init__()
        self.num_pad_remove = 1 if num_conv_pos_embeddings % 2 == 0 else 0

    def forward(self, hidden_states):
        if self.num_pad_remove > 0:
            hidden_states = hidden_states[:, :, : -self.num_pad_remove]
        return hidden_states


class Wav2Vec2FeatureExtractor(nn.Module):
    """Construct the featurs from raw audio waveform"""

    def __init__(self, config):
        super().__init__()

        if config.feat_extract_norm == "group":
            conv_layers = [Wav2Vec2GroupNormConvLayer(config, layer_id=0)] + [
                Wav2Vec2NoLayerNormConvLayer(config, layer_id=i + 1) for i in range(config.num_feat_extract_layers - 1)
            ]
        elif config.feat_extract_norm == "layer":
            conv_layers = [
                Wav2Vec2LayerNormConvLayer(config, layer_id=i) for i in range(config.num_feat_extract_layers)
            ]
        else:
            raise ValueError(
                f"`config.feat_extract_norm` is {config.feat_extract_norm}, but has to be one of ['group', 'layer']"
            )
        self.conv_layers = nn.ModuleList(conv_layers)

    def _freeze_parameters(self):
        for param in self.parameters():
            param.requires_grad = False

    def forward(self, input_values):
        hidden_states = input_values[:, None]
        for conv_layer in self.conv_layers:
            hidden_states = conv_layer(hidden_states)

        return hidden_states


class Wav2Vec2FeatureProjection(nn.Module):
    def __init__(self, config):
        super().__init__()
        self.layer_norm = nn.LayerNorm(config.conv_dim[-1], eps=config.layer_norm_eps)
        self.projection = nn.Linear(config.conv_dim[-1], config.hidden_size)
        self.dropout = nn.Dropout(config.feat_proj_dropout)

    def forward(self, hidden_states):
        # non-projected hidden states are needed for quantization
        norm_hidden_states = self.layer_norm(hidden_states)
        hidden_states = self.projection(norm_hidden_states)
        hidden_states = self.dropout(hidden_states)
        return hidden_states, norm_hidden_states


# Copied from transformers.models.bart.modeling_bart.BartAttention with Bart->Wav2Vec2
class Wav2Vec2Attention(nn.Module):
    """Multi-headed attention from 'Attention Is All You Need' paper"""

    def __init__(
        self,
        embed_dim: int,
        num_heads: int,
        dropout: float = 0.0,
        is_decoder: bool = False,
        bias: bool = True,
    ):
        super().__init__()
        self.embed_dim = embed_dim
        self.num_heads = num_heads
        self.dropout = dropout
        self.head_dim = embed_dim // num_heads
        assert (
            self.head_dim * num_heads == self.embed_dim
        ), f"embed_dim must be divisible by num_heads (got `embed_dim`: {self.embed_dim} and `num_heads`: {num_heads})."
        self.scaling = self.head_dim ** -0.5
        self.is_decoder = is_decoder

        self.k_proj = nn.Linear(embed_dim, embed_dim, bias=bias)
        self.v_proj = nn.Linear(embed_dim, embed_dim, bias=bias)
        self.q_proj = nn.Linear(embed_dim, embed_dim, bias=bias)
        self.out_proj = nn.Linear(embed_dim, embed_dim, bias=bias)

    def _shape(self, tensor: torch.Tensor, seq_len: int, bsz: int):
        return tensor.view(bsz, seq_len, self.num_heads, self.head_dim).transpose(1, 2).contiguous()

    def forward(
        self,
        hidden_states: torch.Tensor,
        key_value_states: Optional[torch.Tensor] = None,
        past_key_value: Optional[Tuple[torch.Tensor]] = None,
        attention_mask: Optional[torch.Tensor] = None,
        layer_head_mask: Optional[torch.Tensor] = None,
        output_attentions: bool = False,
    ) -> Tuple[torch.Tensor, Optional[torch.Tensor], Optional[Tuple[torch.Tensor]]]:
        """Input shape: Batch x Time x Channel"""

        # if key_value_states are provided this layer is used as a cross-attention layer
        # for the decoder
        is_cross_attention = key_value_states is not None
        bsz, tgt_len, embed_dim = hidden_states.size()

        # get query proj
        query_states = self.q_proj(hidden_states) * self.scaling
        # get key, value proj
        if is_cross_attention and past_key_value is not None:
            # reuse k,v, cross_attentions
            key_states = past_key_value[0]
            value_states = past_key_value[1]
        elif is_cross_attention:
            # cross_attentions
            key_states = self._shape(self.k_proj(key_value_states), -1, bsz)
            value_states = self._shape(self.v_proj(key_value_states), -1, bsz)
        elif past_key_value is not None:
            # reuse k, v, self_attention
            key_states = self._shape(self.k_proj(hidden_states), -1, bsz)
            value_states = self._shape(self.v_proj(hidden_states), -1, bsz)
            key_states = torch.cat([past_key_value[0], key_states], dim=2)
            value_states = torch.cat([past_key_value[1], value_states], dim=2)
        else:
            # self_attention
            key_states = self._shape(self.k_proj(hidden_states), -1, bsz)
            value_states = self._shape(self.v_proj(hidden_states), -1, bsz)

        if self.is_decoder:
            # if cross_attention save Tuple(torch.Tensor, torch.Tensor) of all cross attention key/value_states.
            # Further calls to cross_attention layer can then reuse all cross-attention
            # key/value_states (first "if" case)
            # if uni-directional self-attention (decoder) save Tuple(torch.Tensor, torch.Tensor) of
            # all previous decoder key/value_states. Further calls to uni-directional self-attention
            # can concat previous decoder key/value_states to current projected key/value_states (third "elif" case)
            # if encoder bi-directional self-attention `past_key_value` is always `None`
            past_key_value = (key_states, value_states)

        proj_shape = (bsz * self.num_heads, -1, self.head_dim)
        query_states = self._shape(query_states, tgt_len, bsz).view(*proj_shape)
        key_states = key_states.view(*proj_shape)
        value_states = value_states.view(*proj_shape)

        src_len = key_states.size(1)
        attn_weights = torch.bmm(query_states, key_states.transpose(1, 2))

        if attn_weights.size() != (bsz * self.num_heads, tgt_len, src_len):
            raise ValueError(
                f"Attention weights should be of size {(bsz * self.num_heads, tgt_len, src_len)}, but is {attn_weights.size()}"
            )

        if attention_mask is not None:
            if attention_mask.size() != (bsz, 1, tgt_len, src_len):
                raise ValueError(
                    f"Attention mask should be of size {(bsz, 1, tgt_len, src_len)}, but is {attention_mask.size()}"
                )
            attn_weights = attn_weights.view(bsz, self.num_heads, tgt_len, src_len) + attention_mask
            attn_weights = attn_weights.view(bsz * self.num_heads, tgt_len, src_len)

        attn_weights = F.softmax(attn_weights, dim=-1)

        if layer_head_mask is not None:
            if layer_head_mask.size() != (self.num_heads,):
                raise ValueError(
                    f"Head mask for a single layer should be of size {(self.num_heads,)}, but is {layer_head_mask.size()}"
                )
            attn_weights = layer_head_mask.view(1, -1, 1, 1) * attn_weights.view(bsz, self.num_heads, tgt_len, src_len)
            attn_weights = attn_weights.view(bsz * self.num_heads, tgt_len, src_len)

        if output_attentions:
            # this operation is a bit awkward, but it's required to
            # make sure that attn_weights keeps its gradient.
            # In order to do so, attn_weights have to be reshaped
            # twice and have to be reused in the following
            attn_weights_reshaped = attn_weights.view(bsz, self.num_heads, tgt_len, src_len)
            attn_weights = attn_weights_reshaped.view(bsz * self.num_heads, tgt_len, src_len)
        else:
            attn_weights_reshaped = None

        attn_probs = F.dropout(attn_weights, p=self.dropout, training=self.training)

        attn_output = torch.bmm(attn_probs, value_states)

        if attn_output.size() != (bsz * self.num_heads, tgt_len, self.head_dim):
            raise ValueError(
                f"`attn_output` should be of size {(bsz, self.num_heads, tgt_len, self.head_dim)}, but is {attn_output.size()}"
            )

        attn_output = attn_output.view(bsz, self.num_heads, tgt_len, self.head_dim)
        attn_output = attn_output.transpose(1, 2)
        attn_output = attn_output.reshape(bsz, tgt_len, embed_dim)

        attn_output = self.out_proj(attn_output)

        return attn_output, attn_weights_reshaped, past_key_value


class Wav2Vec2FeedForward(nn.Module):
    def __init__(self, config):
        super().__init__()
        self.intermediate_dropout = nn.Dropout(config.activation_dropout)

        self.intermediate_dense = nn.Linear(config.hidden_size, config.intermediate_size)
        if isinstance(config.hidden_act, str):
            self.intermediate_act_fn = ACT2FN[config.hidden_act]
        else:
            self.intermediate_act_fn = config.hidden_act

        self.output_dense = nn.Linear(config.intermediate_size, config.hidden_size)
        self.output_dropout = nn.Dropout(config.hidden_dropout)

    def forward(self, hidden_states):
        hidden_states = self.intermediate_dense(hidden_states)
        hidden_states = self.intermediate_act_fn(hidden_states)
        hidden_states = self.intermediate_dropout(hidden_states)

        hidden_states = self.output_dense(hidden_states)
        hidden_states = self.output_dropout(hidden_states)
        return hidden_states


class Wav2Vec2Output(nn.Module):
    def __init__(self, config):
        super().__init__()

    def forward(self, hidden_states, input_tensor):
        return hidden_states


class Wav2Vec2EncoderLayer(nn.Module):
    def __init__(self, config):
        super().__init__()
        self.attention = Wav2Vec2Attention(
            embed_dim=config.hidden_size,
            num_heads=config.num_attention_heads,
            dropout=config.attention_dropout,
            is_decoder=False,
        )
        self.dropout = nn.Dropout(config.hidden_dropout)
        self.layer_norm = nn.LayerNorm(config.hidden_size, eps=config.layer_norm_eps)
        self.feed_forward = Wav2Vec2FeedForward(config)
        self.final_layer_norm = nn.LayerNorm(config.hidden_size, eps=config.layer_norm_eps)

    def forward(self, hidden_states, attention_mask=None, output_attentions=False):
        attn_residual = hidden_states
        hidden_states, attn_weights, _ = self.attention(
            hidden_states, attention_mask=attention_mask, output_attentions=output_attentions
        )
        hidden_states = self.dropout(hidden_states)
        hidden_states = attn_residual + hidden_states

        hidden_states = self.layer_norm(hidden_states)
        hidden_states = hidden_states + self.feed_forward(hidden_states)
        hidden_states = self.final_layer_norm(hidden_states)

        outputs = (hidden_states,)

        if output_attentions:
            outputs += (attn_weights,)

        return outputs


class Wav2Vec2EncoderLayerStableLayerNorm(nn.Module):
    def __init__(self, config):
        super().__init__()
        self.attention = Wav2Vec2Attention(
            embed_dim=config.hidden_size,
            num_heads=config.num_attention_heads,
            dropout=config.attention_dropout,
            is_decoder=False,
        )
        self.dropout = nn.Dropout(config.hidden_dropout)
        self.layer_norm = nn.LayerNorm(config.hidden_size, eps=config.layer_norm_eps)
        self.feed_forward = Wav2Vec2FeedForward(config)
        self.final_layer_norm = nn.LayerNorm(config.hidden_size, eps=config.layer_norm_eps)

    def forward(self, hidden_states, attention_mask=None, output_attentions=False):
        attn_residual = hidden_states
        hidden_states = self.layer_norm(hidden_states)
        hidden_states, attn_weights, _ = self.attention(
            hidden_states, attention_mask=attention_mask, output_attentions=output_attentions
        )
        hidden_states = self.dropout(hidden_states)
        hidden_states = attn_residual + hidden_states
        hidden_states = hidden_states + self.feed_forward(self.final_layer_norm(hidden_states))

        outputs = (hidden_states,)

        if output_attentions:
            outputs += (attn_weights,)

        return outputs


class Wav2Vec2Encoder(nn.Module):
    def __init__(self, config):
        super().__init__()
        self.config = config
        self.pos_conv_embed = Wav2Vec2PositionalConvEmbedding(config)
        self.layer_norm = nn.LayerNorm(config.hidden_size, eps=config.layer_norm_eps)
        self.dropout = nn.Dropout(config.hidden_dropout)
        self.layers = nn.ModuleList([Wav2Vec2EncoderLayer(config) for _ in range(config.num_hidden_layers)])

    def forward(
        self,
        hidden_states,
        attention_mask=None,
        output_attentions=False,
        output_hidden_states=False,
        return_dict=True,
    ):
        all_hidden_states = () if output_hidden_states else None
        all_self_attentions = () if output_attentions else None

        if attention_mask is not None:
            # make sure padded tokens output 0
            hidden_states[~attention_mask] = 0.0

            # extend attention_mask
            attention_mask = (1.0 - attention_mask[:, None, None, :].to(dtype=hidden_states.dtype)) * -10000.0
            attention_mask = attention_mask.expand(
                attention_mask.shape[0], 1, attention_mask.shape[-1], attention_mask.shape[-1]
            )

        position_embeddings = self.pos_conv_embed(hidden_states)
        hidden_states = hidden_states + position_embeddings
        hidden_states = self.layer_norm(hidden_states)
        hidden_states = self.dropout(hidden_states)

        for layer in self.layers:
            if output_hidden_states:
                all_hidden_states = all_hidden_states + (hidden_states,)

            # add LayerDrop (see https://arxiv.org/abs/1909.11556 for description)
            dropout_probability = np.random.uniform(0, 1)
            if self.training and (dropout_probability < self.config.layerdrop):  # skip the layer
                layer_outputs = (None, None)
            else:
                if getattr(self.config, "gradient_checkpointing", False) and self.training:
                    # create gradient checkpointing function
                    def create_custom_forward(module):
                        def custom_forward(*inputs):
                            return module(*inputs, output_attentions)

                        return custom_forward

                    layer_outputs = torch.utils.checkpoint.checkpoint(
                        create_custom_forward(layer),
                        hidden_states,
                        attention_mask,
                    )
                else:
                    layer_outputs = layer(
                        hidden_states, attention_mask=attention_mask, output_attentions=output_attentions
                    )
                hidden_states = layer_outputs[0]

            if output_attentions:
                all_self_attentions = all_self_attentions + (layer_outputs[1],)

        if output_hidden_states:
            all_hidden_states = all_hidden_states + (hidden_states,)

        if not return_dict:
            return tuple(v for v in [hidden_states, all_hidden_states, all_self_attentions] if v is not None)
        return BaseModelOutput(
            last_hidden_state=hidden_states,
            hidden_states=all_hidden_states,
            attentions=all_self_attentions,
        )


class Wav2Vec2EncoderStableLayerNorm(nn.Module):
    def __init__(self, config):
        super().__init__()
        self.config = config
        self.pos_conv_embed = Wav2Vec2PositionalConvEmbedding(config)
        self.layer_norm = nn.LayerNorm(config.hidden_size, eps=config.layer_norm_eps)
        self.dropout = nn.Dropout(config.hidden_dropout)
        self.layers = nn.ModuleList(
            [Wav2Vec2EncoderLayerStableLayerNorm(config) for _ in range(config.num_hidden_layers)]
        )

    def forward(
        self,
        hidden_states,
        attention_mask=None,
        output_attentions=False,
        output_hidden_states=False,
        return_dict=True,
    ):
        all_hidden_states = () if output_hidden_states else None
        all_self_attentions = () if output_attentions else None

        if attention_mask is not None:
            # make sure padded tokens are not attended to
            hidden_states[~attention_mask] = 0

            # extend attention_mask
            attention_mask = (1.0 - attention_mask[:, None, None, :].to(dtype=hidden_states.dtype)) * -10000.0
            attention_mask = attention_mask.expand(
                attention_mask.shape[0], 1, attention_mask.shape[-1], attention_mask.shape[-1]
            )

        position_embeddings = self.pos_conv_embed(hidden_states)
        hidden_states = hidden_states + position_embeddings
        hidden_states = self.dropout(hidden_states)

        for layer in self.layers:
            if output_hidden_states:
                all_hidden_states = all_hidden_states + (hidden_states,)

            # add LayerDrop (see https://arxiv.org/abs/1909.11556 for description)
            dropout_probability = np.random.uniform(0, 1)
            if self.training and (dropout_probability < self.config.layerdrop):  # skip the layer
                layer_outputs = (None, None)
            else:
                if getattr(self.config, "gradient_checkpointing", False) and self.training:
                    # create gradient checkpointing function
                    def create_custom_forward(module):
                        def custom_forward(*inputs):
                            return module(*inputs, output_attentions)

                        return custom_forward

                    layer_outputs = torch.utils.checkpoint.checkpoint(
                        create_custom_forward(layer),
                        hidden_states,
                        attention_mask,
                    )
                else:
                    layer_outputs = layer(
                        hidden_states, attention_mask=attention_mask, output_attentions=output_attentions
                    )
                hidden_states = layer_outputs[0]

            if output_attentions:
                all_self_attentions = all_self_attentions + (layer_outputs[1],)

        hidden_states = self.layer_norm(hidden_states)

        if output_hidden_states:
            all_hidden_states = all_hidden_states + (hidden_states,)

        if not return_dict:
            return tuple(v for v in [hidden_states, all_hidden_states, all_self_attentions] if v is not None)
        return BaseModelOutput(
            last_hidden_state=hidden_states,
            hidden_states=all_hidden_states,
            attentions=all_self_attentions,
        )


class GumbelVectorQuantizer(nn.Module):
    def __init__(
        self,
        input_dim,
        num_vars,
        temperature,
        num_groups,
        vq_dim,
    ):
        """
        Vector quantization using gumbel softmax

        Args:
            input_dim: input dimension (channels)
            num_vars: number of quantized vectors per group
            temperature: temperature for training. this should be a tuple of 3 elements: (start, stop, decay factor)
            num_groups: number of codebooks (groups) for vector quantization
            vq_dim: dimensionality of the resulting quantized vector
        """
        super().__init__()

        self.num_groups = num_groups
        self.input_dim = input_dim
        self.num_vars = num_vars

        assert (
            vq_dim % num_groups == 0
        ), f"vq_dim {vq_dim} must be divisible by num_groups {num_groups} for concatenation"

        var_dim = vq_dim // num_groups

        # storage for codebook variables (codewords)
        self.vars = nn.Parameter(torch.FloatTensor(1, num_groups * num_vars, var_dim))
        nn.init.uniform_(self.vars)

        self.weight_proj = nn.Linear(self.input_dim, num_groups * num_vars)
        nn.init.normal_(self.weight_proj.weight, mean=0, std=1)
        nn.init.zeros_(self.weight_proj.bias)

        assert len(temperature) == 3, f"{temperature}, {len(temperature)}"

        self.max_temp, self.min_temp, self.temp_decay = temperature
        self.curr_temp = self.max_temp

    def update_temperature(self, num_updates):
        self.curr_temp = max(self.max_temp * self.temp_decay ** num_updates, self.min_temp)

        return self.curr_temp

    def forward(self, x):
        num_vars = self.num_vars * self.num_groups

        bsz, tsz, fsz = x.shape
        x = x.reshape(-1, fsz)
        x = self.weight_proj(x)
        x = x.view(bsz * tsz * self.num_groups, -1)

        # argmax to one-hot codeword probabilities
        _, k = x.max(-1)
        hard_x = x.new_zeros(*x.shape).scatter_(-1, k.view(-1, 1), 1.0).view(bsz * tsz, self.num_groups, -1)
        hard_probs = torch.mean(hard_x.float(), dim=0)
        code_perplexity = torch.exp(-torch.sum(hard_probs * torch.log(hard_probs + 1e-7), dim=-1)).sum()

        avg_probs = torch.softmax(x.view(bsz * tsz, self.num_groups, -1).float(), dim=-1).mean(dim=0)
        prob_perplexity = torch.exp(-torch.sum(avg_probs * torch.log(avg_probs + 1e-7), dim=-1)).sum()

        if self.training:
            codeword_probs = F.gumbel_softmax(x.float(), tau=0.00001, hard=True).type_as(x)
        else:
            codeword_probs = hard_x

        codeword_probs = codeword_probs.view(bsz * tsz, -1)

        x = codeword_probs.unsqueeze(-1) * self.vars
        x = x.view(bsz * tsz, self.num_groups, self.num_vars, -1)
        x = x.sum(-2)
        x = x.view(bsz, tsz, -1)

        return x, num_vars, code_perplexity, prob_perplexity


class Wav2Vec2Quantizer(nn.Module):
    def __init__(self, config: Wav2Vec2Config):
        super().__init__()
        self.config = config

        final_dim = config.vq_final_dim
        vq_dim = config.vq_latent_dim
        self.quantizer = GumbelVectorQuantizer(
            input_dim=config.conv_dim[-1],
            num_vars=config.num_latent_vars,
            temperature=config.gumbel_softmax_temperature,
            num_groups=config.num_latent_groups,
            vq_dim=vq_dim,
        )
        self.project_q = nn.Linear(vq_dim, final_dim)
        self.final_proj = nn.Linear(config.hidden_size, final_dim)

        self.num_negatives = config.num_negatives

    def forward(self, extractor_hidden_states, transformer_hidden_states, mask_time_indices=None):
        if mask_time_indices is not None:
            # quantize only the masked timeframes
            extractor_hidden_states = extractor_hidden_states[mask_time_indices].view(
                extractor_hidden_states.size(0), -1, extractor_hidden_states.size(-1)
            )
            transformer_hidden_states = transformer_hidden_states[mask_time_indices].view(
                transformer_hidden_states.size(0), -1, transformer_hidden_states.size(-1)
            )
        else:
            raise ValueError("Pretraining on unmasked doesn't make too much sense")

        quantized_states, num_vars, _, prob_perplexity = self.quantizer(extractor_hidden_states)
        quantized_states = self.project_q(quantized_states)

        negatives, _ = self.sample_negatives(quantized_states)
        transformer_hidden_states = self.final_proj(transformer_hidden_states)

        return transformer_hidden_states, quantized_states, negatives, num_vars, prob_perplexity

    def sample_negatives(self, y):
        bsz, tsz, fsz = y.shape
        y = y.view(-1, fsz)  # BTC => (BxT)C

        with torch.no_grad():
            assert tsz > 1, f"{bsz,tsz,fsz}"
            # get `num_negatives` random vector indices from the same utterance
            neg_idxs = torch.randint(low=0, high=tsz - 1, size=(bsz, self.num_negatives * tsz))
            # generate indices of the positive vectors themselves, repeat them `num_negatives` times
            same_idx = torch.arange(tsz).unsqueeze(-1).expand(-1, self.num_negatives).flatten()
            # avoid sampling the same positive vector, but keep the distribution uniform
            neg_idxs[neg_idxs >= same_idx] += 1

        # correct for batch size to index flattened features
        for i in range(1, bsz):
            neg_idxs[i] += i * tsz

        negs = y[neg_idxs.view(-1)]
        negs = negs.view(bsz, tsz, self.num_negatives, fsz).permute(2, 0, 1, 3)  # to NxBxTxC
        return negs, neg_idxs


class Wav2Vec2PreTrainedModel(PreTrainedModel):
    """
    An abstract class to handle weights initialization and a simple interface for downloading and loading pretrained
    models.
    """

    config_class = Wav2Vec2Config
    base_model_prefix = "wav2vec2"
    _keys_to_ignore_on_load_missing = [r"position_ids"]

    def _init_weights(self, module):
        """Initialize the weights"""
        if isinstance(module, nn.Linear):
            # Slightly different from the TF version which uses truncated_normal for initialization
            # cf https://github.com/pytorch/pytorch/pull/5617
            module.weight.data.normal_(mean=0.0, std=self.config.initializer_range)
        elif isinstance(module, (nn.LayerNorm, nn.GroupNorm)):
            module.bias.data.zero_()
            module.weight.data.fill_(1.0)
        elif isinstance(module, nn.Conv1d):
            torch.nn.init.kaiming_normal_(module.weight.data)
        if isinstance(module, (nn.Linear, nn.Conv1d)) and module.bias is not None:
            module.bias.data.zero_()

    def _get_feat_extract_output_lengths(self, input_lengths: torch.LongTensor):
        """
        Computes the output length of the convolutional layers
        """

        def _conv_out_length(input_length, kernel_size, stride):
            # 1D convolutional layer output length formula taken
            # from https://pytorch.org/docs/stable/generated/torch.nn.Conv1d.html
            return (input_length - kernel_size) // stride + 1

        for kernel_size, stride in zip(self.config.conv_kernel, self.config.conv_stride):
            input_lengths = _conv_out_length(input_lengths, kernel_size, stride)

        return input_lengths.to(torch.long)


WAV_2_VEC_2_START_DOCSTRING = r"""
    Wav2Vec2 was proposed in `wav2vec 2.0: A Framework for Self-Supervised Learning of Speech Representations
    <https://arxiv.org/abs/2006.11477>`__ by Alexei Baevski, Henry Zhou, Abdelrahman Mohamed, Michael Auli.

    This model inherits from :class:`~transformers.PreTrainedModel`. Check the superclass documentation for the generic
    methods the library implements for all its model (such as downloading or saving etc.).

    This model is a PyTorch `torch.nn.Module <https://pytorch.org/docs/stable/nn.html#torch.nn.Module>`_ sub-class. Use
    it as a regular PyTorch Module and refer to the PyTorch documentation for all matter related to general usage and
    behavior.

    Parameters:
        config (:class:`~transformers.Wav2Vec2Config`): Model configuration class with all the parameters of the model.
            Initializing with a config file does not load the weights associated with the model, only the
            configuration. Check out the :meth:`~transformers.PreTrainedModel.from_pretrained` method to load the model
            weights.
"""


WAV_2_VEC_2_INPUTS_DOCSTRING = r"""
    Args:
        input_values (:obj:`torch.FloatTensor` of shape :obj:`(batch_size, sequence_length)`):
            Float values of input raw speech waveform. Values can be obtained by loading a `.flac` or `.wav` audio file
            into an array of type `List[float]` or a `numpy.ndarray`, *e.g.* via the soundfile library (`pip install
            soundfile`). To prepare the array into `input_values`, the :class:`~transformers.Wav2Vec2Processor` should
            be used for padding and conversion into a tensor of type `torch.FloatTensor`. See
            :meth:`transformers.Wav2Vec2Processor.__call__` for details.
        attention_mask (:obj:`torch.LongTensor` of shape :obj:`(batch_size, sequence_length)`, `optional`):
            Mask to avoid performing convolution and attention on padding token indices. Mask values selected in ``[0,
            1]``:

            - 1 for tokens that are **not masked**,
            - 0 for tokens that are **masked**.

            `What are attention masks? <../glossary.html#attention-mask>`__

            .. warning::
                :obj:`attention_mask` should only be passed if the corresponding processor has
                ``config.return_attention_mask == True``. For all models whose processor has
                ``config.return_attention_mask == False``, such as `wav2vec2-base
                <https://huggingface.co/facebook/wav2vec2-base-960h>`__, :obj:`attention_mask` should **not** be passed
                to avoid degraded performance when doing batched inference. For such models :obj:`input_values` should
                simply be padded with 0 and passed without :obj:`attention_mask`. Be aware that these models also yield
                slightly different results depending on whether :obj:`input_values` is padded or not.

        output_attentions (:obj:`bool`, `optional`):
            Whether or not to return the attentions tensors of all attention layers. See ``attentions`` under returned
            tensors for more detail.
        output_hidden_states (:obj:`bool`, `optional`):
            Whether or not to return the hidden states of all layers. See ``hidden_states`` under returned tensors for
            more detail.
        return_dict (:obj:`bool`, `optional`):
            Whether or not to return a :class:`~transformers.file_utils.ModelOutput` instead of a plain tuple.
"""


@add_start_docstrings(
    "The bare Wav2Vec2 Model transformer outputting raw hidden-states without any specific head on top.",
    WAV_2_VEC_2_START_DOCSTRING,
)
class Wav2Vec2Model(Wav2Vec2PreTrainedModel):
    def __init__(self, config: Wav2Vec2Config):
        super().__init__(config)
        self.config = config
        self.feature_extractor = Wav2Vec2FeatureExtractor(config)
        self.feature_projection = Wav2Vec2FeatureProjection(config)

        self.masked_spec_embed = nn.Parameter(torch.FloatTensor(config.hidden_size).uniform_())

        if config.do_stable_layer_norm:
            self.encoder = Wav2Vec2EncoderStableLayerNorm(config)
        else:
            self.encoder = Wav2Vec2Encoder(config)

        self.init_weights()

    @add_start_docstrings_to_model_forward(WAV_2_VEC_2_INPUTS_DOCSTRING)
    @replace_return_docstrings(output_type=BaseModelOutput, config_class=_CONFIG_FOR_DOC)
    def forward(
        self,
        input_values,
        attention_mask=None,
        output_attentions=None,
        output_hidden_states=None,
        return_dict=None,
        mask_time_indices=None,
    ):
        """

        Returns:

        Example::

            >>> from transformers import Wav2Vec2Processor, Wav2Vec2Model
            >>> from datasets import load_dataset
            >>> import soundfile as sf

            >>> processor = Wav2Vec2Processor.from_pretrained("facebook/wav2vec2-base-960h")
            >>> model = Wav2Vec2Model.from_pretrained("facebook/wav2vec2-base-960h")

            >>> def map_to_array(batch):
            >>>     speech, _ = sf.read(batch["file"])
            >>>     batch["speech"] = speech
            >>>     return batch

            >>> ds = load_dataset("patrickvonplaten/librispeech_asr_dummy", "clean", split="validation")
            >>> ds = ds.map(map_to_array)

            >>> input_values = processor(ds["speech"][0], return_tensors="pt").input_values  # Batch size 1
            >>> hidden_states = model(input_values).last_hidden_state
        """
        output_attentions = output_attentions if output_attentions is not None else self.config.output_attentions
        output_hidden_states = (
            output_hidden_states if output_hidden_states is not None else self.config.output_hidden_states
        )
        return_dict = return_dict if return_dict is not None else self.config.use_return_dict

        extract_features = self.feature_extractor(input_values)
        extract_features = extract_features.transpose(1, 2)

        if attention_mask is not None:
            # compute real output lengths according to convolution formula
            output_lengths = self._get_feat_extract_output_lengths(attention_mask.sum(-1))

            attention_mask = torch.zeros(
                extract_features.shape[:2], dtype=extract_features.dtype, device=extract_features.device
            )

            # these two operations makes sure that all values
            # before the output lengths indices are attended to
            attention_mask[
                (torch.arange(attention_mask.shape[0], device=extract_features.device), output_lengths - 1)
            ] = 1
            attention_mask = attention_mask.flip([-1]).cumsum(-1).flip([-1]).bool()

        hidden_states, extract_features = self.feature_projection(extract_features)

        mask_time_indices = None
        if self.config.apply_spec_augment and self.training:
            batch_size, sequence_length, hidden_size = hidden_states.size()

            # apply SpecAugment along time axis
            if mask_time_indices is not None:
                hidden_states[mask_time_indices] = self.masked_spec_embed.to(hidden_states.dtype)
            elif self.config.mask_time_prob > 0:
                mask_time_indices = _compute_mask_indices(
                    (batch_size, sequence_length),
                    mask_prob=self.config.mask_time_prob,
                    mask_length=self.config.mask_time_length,
                    device=hidden_states.device,
                    min_masks=2,
                )
<<<<<<< HEAD
                mask_time_indices = torch.from_numpy(mask_time_indices).to(hidden_states.device)
=======
>>>>>>> 1f335aef
                hidden_states[mask_time_indices] = self.masked_spec_embed.to(hidden_states.dtype)

            # apply SpecAugment along feature axis
            if self.config.mask_feature_prob > 0:
                mask_feature_indices = _compute_mask_indices(
                    (batch_size, hidden_size),
                    mask_prob=self.config.mask_feature_prob,
                    mask_length=self.config.mask_feature_length,
                    device=hidden_states.device,
                )
                hidden_states[mask_feature_indices[:, None].expand(-1, sequence_length, -1)] = 0

        encoder_outputs = self.encoder(
            hidden_states,
            attention_mask=attention_mask,
            output_attentions=output_attentions,
            output_hidden_states=output_hidden_states,
            return_dict=return_dict,
        )

        hidden_states = encoder_outputs[0]

        if not return_dict:
            return (hidden_states,) + encoder_outputs[1:]

        return Wav2VecBaseModelOutput(
            last_hidden_state=hidden_states,
            hidden_states=encoder_outputs.hidden_states,
            attentions=encoder_outputs.attentions,
            extracted_features=extract_features,
            mask_time_indices=mask_time_indices,
        )


@add_start_docstrings("""Wav2Vec2 Model with a `VQ` head on top. """, WAV_2_VEC_2_START_DOCSTRING)
class Wav2Vec2ForPreTraining(Wav2Vec2PreTrainedModel):
    def __init__(self, config: Wav2Vec2Config):
        super().__init__(config)
        self.wav2vec2 = Wav2Vec2Model(config)
        self.dropout_features = nn.Dropout(config.feat_quantizer_dropout)
        self.quantizer = Wav2Vec2Quantizer(config)

        self.init_weights()

    def update_gumbel_temperature(self, num_updates):
        """
        Updates the Gumbel softmax temperature at a given number of batch updates
        """
        return self.quantizer.quantizer.update_temperature(num_updates)

    def freeze_feature_extractor(self):
        """
        Calling this function will disable the gradient computation for the feature extractor so that its parameters
        will not be updated during training.
        """
        self.wav2vec2.feature_extractor._freeze_parameters()

    @add_start_docstrings_to_model_forward(WAV_2_VEC_2_INPUTS_DOCSTRING)
    @replace_return_docstrings(output_type=BaseModelOutput, config_class=_CONFIG_FOR_DOC)
    def forward(
        self,
        input_values,
        attention_mask=None,
        output_attentions=None,
        output_hidden_states=None,
        return_dict=None,
        mask_time_indices=None,
    ):
        r"""
        TODO: docs

        Returns:

        Example::

        """

        return_dict = return_dict if return_dict is not None else self.config.use_return_dict

        encoder_outputs = self.wav2vec2(
            input_values,
            attention_mask=attention_mask,
            output_attentions=output_attentions,
            output_hidden_states=output_hidden_states,
            mask_time_indices=mask_time_indices,
            return_dict=return_dict,
        )
        extractor_features = self.dropout_features(encoder_outputs.extracted_features)
        transformer_features = encoder_outputs.last_hidden_state

        # 1. quantize unmasked features
        quantized_extractor_features, transformer_features, negatives, num_vars, prob_perplexity = self.quantizer(
            extractor_features, transformer_features, mask_time_indices
        )

        # if a negative vector is identical to the positive (i.e. when codebook utilization is low),
        # its cosine similarity will be masked
        neg_is_pos = (transformer_features == negatives).all(-1)

        target_states = torch.cat([transformer_features[None, :], negatives], dim=0)
        logits = torch.cosine_similarity(quantized_extractor_features.float(), target_states.float(), dim=-1).type_as(
            target_states
        )
        logits = logits / self.config.contrastive_logit_temperature

        if neg_is_pos.any():
            logits[1:][neg_is_pos] = float("-inf")

        preds = logits.transpose(0, 2)
        preds = preds.reshape(-1, preds.size(-1))
        # the goal is to maximize the cosine similarities at index `0` (the positives),
        # the other indices 1..num_negatives+1 are for the sampled negative vectors
        target = logits.new_zeros(logits.size(1) * logits.size(2), dtype=torch.long)
        contrastive_loss = F.cross_entropy(
            preds.float(),
            target,
            reduction="sum",
        )
        # maximize the codebook perplexity
        diversity_loss = (num_vars - prob_perplexity) / num_vars
        # sample_size = encoder_outputs.mask_time_indices.sum()
        # diversity_loss *= sample_size
        loss = contrastive_loss + self.config.diversity_loss_weight * diversity_loss
        logits = logits.transpose(0, 1)

        if not return_dict:
            output = (logits,) + encoder_outputs[1:]
            return output

        import ipdb; ipdb.set_trace()

        return Wav2VecForPreTrainingOutput(
            logits=logits,
            loss=loss,
            prob_perplexity=prob_perplexity,
            hidden_states=encoder_outputs.hidden_states,
            attentions=encoder_outputs.attentions,
        )


@add_start_docstrings("""Wav2Vec2 Model with a `language modeling` head on top. """, WAV_2_VEC_2_START_DOCSTRING)
class Wav2Vec2ForMaskedLM(Wav2Vec2PreTrainedModel):
    def __init__(self, config):
        super().__init__(config)

        warnings.warn(
            "The class `Wav2Vec2ForMaskedLM` is deprecated. Please use `Wav2Vec2ForCTC` instead.", FutureWarning
        )

        self.wav2vec2 = Wav2Vec2Model(config)
        self.dropout = nn.Dropout(config.final_dropout)
        self.lm_head = nn.Linear(config.hidden_size, config.vocab_size)

        self.init_weights()

    @add_start_docstrings_to_model_forward(WAV_2_VEC_2_INPUTS_DOCSTRING)
    @replace_return_docstrings(output_type=BaseModelOutput, config_class=_CONFIG_FOR_DOC)
    def forward(
        self,
        input_values,
        attention_mask=None,
        output_attentions=None,
        output_hidden_states=None,
        return_dict=None,
        labels=None,
    ):
        r"""
        labels (:obj:`torch.LongTensor` of shape :obj:`(batch_size, sequence_length, hidden_size)`, `optional`):
            TODO(PVP): Fill out when adding training

        Returns:

        Example::

            >>> from transformers import Wav2Vec2Processor, Wav2Vec2Model
            >>> from datasets import load_dataset
            >>> import soundfile as sf

            >>> processor = Wav2Vec2Processor.from_pretrained("facebook/wav2vec2-base-960h")
            >>> model = Wav2Vec2ForMaskedLM.from_pretrained("facebook/wav2vec2-base-960h")

            >>> def map_to_array(batch):
            >>>     speech, _ = sf.read(batch["file"])
            >>>     batch["speech"] = speech
            >>>     return batch

            >>> ds = load_dataset("patrickvonplaten/librispeech_asr_dummy", "clean", split="validation")
            >>> ds = ds.map(map_to_array)

            >>> input_values = processor(ds["speech"][0], return_tensors="pt").input_values  # Batch size 1
            >>> logits = model(input_values).logits

            >>> predicted_ids = torch.argmax(logits, input_dim=-1)
            >>> transcription = processor.decode(predicted_ids[0])
        """

        return_dict = return_dict if return_dict is not None else self.config.use_return_dict

        outputs = self.wav2vec2(
            input_values,
            output_attentions=output_attentions,
            output_hidden_states=output_hidden_states,
            return_dict=return_dict,
        )

        hidden_states = outputs[0]
        hidden_states = self.dropout(hidden_states)
        logits = self.lm_head(hidden_states)

        if not return_dict:
            output = (logits,) + outputs[1:]
            return output

        return MaskedLMOutput(logits=logits, hidden_states=outputs.hidden_states, attentions=outputs.attentions)


@add_start_docstrings(
    """Wav2Vec2 Model with a `language modeling` head on top for Connectionist Temporal Classification (CTC). """,
    WAV_2_VEC_2_START_DOCSTRING,
)
class Wav2Vec2ForCTC(Wav2Vec2PreTrainedModel):
    def __init__(self, config):
        super().__init__(config)

        self.wav2vec2 = Wav2Vec2Model(config)
        self.dropout = nn.Dropout(config.final_dropout)
        self.lm_head = nn.Linear(config.hidden_size, config.vocab_size)

        self.init_weights()

    def freeze_feature_extractor(self):
        """
        Calling this function will disable the gradient computation for the feature extractor so that its parameter
        will not be updated during training.
        """
        self.wav2vec2.feature_extractor._freeze_parameters()

    @add_start_docstrings_to_model_forward(WAV_2_VEC_2_INPUTS_DOCSTRING)
    @replace_return_docstrings(output_type=BaseModelOutput, config_class=_CONFIG_FOR_DOC)
    def forward(
        self,
        input_values,
        attention_mask=None,
        output_attentions=None,
        output_hidden_states=None,
        return_dict=None,
        labels=None,
    ):
        r"""
        labels (:obj:`torch.LongTensor` of shape :obj:`(batch_size, target_length)`, `optional`):
            Labels for connectionist temporal classification. Note that ``target_length`` has to be smaller or equal to
            the sequence length of the output logits. Indices are selected in ``[-100, 0, ..., config.vocab_size -
            1]``. All labels set to ``-100`` are ignored (masked), the loss is only computed for labels in ``[0, ...,
            config.vocab_size - 1]``.

        Returns:

        Example::

            >>> import torch
            >>> from transformers import Wav2Vec2Processor, Wav2Vec2ForCTC
            >>> from datasets import load_dataset
            >>> import soundfile as sf

            >>> processor = Wav2Vec2Processor.from_pretrained("facebook/wav2vec2-base-960h")
            >>> model = Wav2Vec2ForCTC.from_pretrained("facebook/wav2vec2-base-960h")

            >>> def map_to_array(batch):
            >>>     speech, _ = sf.read(batch["file"])
            >>>     batch["speech"] = speech
            >>>     return batch

            >>> ds = load_dataset("patrickvonplaten/librispeech_asr_dummy", "clean", split="validation")
            >>> ds = ds.map(map_to_array)

            >>> input_values = processor(ds["speech"][0], return_tensors="pt").input_values  # Batch size 1
            >>> logits = model(input_values).logits
            >>> predicted_ids = torch.argmax(logits, input_dim=-1)

            >>> transcription = processor.decode(predicted_ids[0])

            >>> # compute loss
            >>> target_transcription = "A MAN SAID TO THE UNIVERSE SIR I EXIST"

            >>> # wrap processor as target processor to encode labels
            >>> with processor.as_target_processor():
            >>>     labels = processor(target_transcription, return_tensors="pt").input_ids

            >>> loss = model(input_values, labels=labels).loss
        """

        return_dict = return_dict if return_dict is not None else self.config.use_return_dict

        outputs = self.wav2vec2(
            input_values,
            attention_mask=attention_mask,
            output_attentions=output_attentions,
            output_hidden_states=output_hidden_states,
            return_dict=return_dict,
        )

        hidden_states = outputs[0]
        hidden_states = self.dropout(hidden_states)

        logits = self.lm_head(hidden_states)

        loss = None
        if labels is not None:

            # retrieve loss input_lengths from attention_mask
            attention_mask = (
                attention_mask if attention_mask is not None else torch.ones_like(input_values, dtype=torch.long)
            )
            input_lengths = self._get_feat_extract_output_lengths(attention_mask.sum(-1))

            # assuming that padded tokens are filled with -100
            # when not being attended to
            labels_mask = labels >= 0
            target_lengths = labels_mask.sum(-1)
            flattened_targets = labels.masked_select(labels_mask)

            log_probs = F.log_softmax(logits, dim=-1).transpose(0, 1)

            with torch.backends.cudnn.flags(enabled=False):
                loss = F.ctc_loss(
                    log_probs,
                    flattened_targets,
                    input_lengths,
                    target_lengths,
                    blank=self.config.pad_token_id,
                    reduction=self.config.ctc_loss_reduction,
                    zero_infinity=self.config.ctc_zero_infinity,
                )

        if not return_dict:
            output = (logits,) + outputs[1:]
            return ((loss,) + output) if loss is not None else output

        return CausalLMOutput(
            loss=loss, logits=logits, hidden_states=outputs.hidden_states, attentions=outputs.attentions
        )<|MERGE_RESOLUTION|>--- conflicted
+++ resolved
@@ -1027,10 +1027,6 @@
                     device=hidden_states.device,
                     min_masks=2,
                 )
-<<<<<<< HEAD
-                mask_time_indices = torch.from_numpy(mask_time_indices).to(hidden_states.device)
-=======
->>>>>>> 1f335aef
                 hidden_states[mask_time_indices] = self.masked_spec_embed.to(hidden_states.dtype)
 
             # apply SpecAugment along feature axis
